--- conflicted
+++ resolved
@@ -1,15 +1,11 @@
 Compare plugin for Notepad++
 ------------
 
-<<<<<<< HEAD
 A very useful diff plugin to show the difference between:
 -  2 files (side by side)
 -  Diff against Git
 -  Diff against SVN
 -  Diff since last Save
-=======
-A very useful diff plugin to show the difference between 2 files (side by side).
->>>>>>> ac91e51d
 
 Build Status
 ------------
@@ -21,10 +17,7 @@
 
  1. Open [`plugin_compare\compare-plugin\projects\2013\Compare.vcxproj`](https://github.com/jsleroy/compare-plugin/blob/master/projects/2013/Compare.vcxproj)
  2. Build Compare plugin [like a normal Visual Studio project](https://msdn.microsoft.com/en-us/library/7s88b19e.aspx).
-<<<<<<< HEAD
  3. X64 builds currently just have beta status, report issues at [GitHub](https://github.com/jsleroy/compare-plugin/issues).
-=======
->>>>>>> ac91e51d
 
 Installation:
 ----------
@@ -37,11 +30,8 @@
 
 - via [PluginManager](http://docs.notepad-plus-plus.org/index.php/Plugin_Central)
 - manual download from [Sourceforge](https://sourceforge.net/projects/npp-plugins/files/ComparePlugin/)
-<<<<<<< HEAD
 - manual download of beta versions from [Dropbox](https://www.dropbox.com/sh/f42cxkqppuapa1j/AADvlcmqoK_myRmoOpeL1yGMa?dl=0)
 - manual download of continuous builds from [Appveyor](https://ci.appveyor.com/project/jsleroy/compare-plugin/history)
-=======
->>>>>>> ac91e51d
 
 Additional information:
 ----------
@@ -52,201 +42,14 @@
 Changelog:
 ----------
 
-<<<<<<< HEAD
 see [`ReleaseNotes.txt`](https://github.com/jsleroy/compare-plugin/blob/master/ReleaseNotes.txt)
-=======
-1.5.7
-
- 1. TODO???
-
-[    1. NEW: *** Compare released under GPLv3 ***]
-[    2. NEW: Change behavior when files match (immediately exit compare)]
-[    3. FIX: Some menu items where not disabled anymore when compare is not running]
-[* This version was never released by J. Leroy, but its changes are downmerged since *]
-[* version 1.5.6.3. Also I (ufo) will never make any version number higher than 1.5.6.x, *]
-[* since I don't know if 1.5.7 will ever get released. *]
-
-
-1.5.6.8
-
-    1. TODO???
-
-1.5.6.7
-
-    1. NEW: Show progress bar dialog while comparing (thanks to Pavel N.!)
-            NOTE: Due to the sophisticated nonlinear diff algorithm a truly estimated progress seems
-            not doable, thus the progress sometimes gets recalculated (jumps back some steps) and
-            sometimes finishes before reaching 100%!
-    2. NEW: "Blank" color gets auto calculated in respect of the current theme (removed from settings)
-            NOTE: Requires N++ version 6.6.8 or higher!
-    3. NEW: Sync zoom levels of both views when comparing
-    4. FIX: Not comparing with temp file, when original file is not the last one the document tab bar
-    5. FIX: Too low "diff size limit" (e.g plug-in exception when comparing a 1.5 MB file with a 1 KB file)
-    6. FIX: Again some minor improvements to coloring and nav bar
-
-1.5.6.6
-
-    1. NEW: Loader for using N++ as an external diff viewer (e.g. in TortoiseSVN, TortoiseGit, ..)
-            Syntax: .../Notepad++/plugins/ComparePlugin/compare.exe <file_path_1> <file_path_2>
-    2. NEW: Use default background color of current theme as background color for nav bar
-    3. FIX: Exception after confirming options dialog when navigation bar isn't used
-    4. FIX: Miscellaneous minor fixes and improvements for the nav bar
-
-1.5.6.5
-
-    1. NEW: Flash window when restarting "Previous" or "Next" diff search from top or
-            bottom (a la N++'s "Wrap around" search mode)
-    2. NEW: Auto "Clear Results" when closing one of both compared files
-    3. NEW: Warning message box before displaying high amount of differing lines (more than 1000)
-    4. NEW: Navigation bar: Better visibility of small diff places in large documents (minimum height of 25 pixels)
-    5. FIX: Navigation bar: Wrong display in wrapped mode
-    6. FIX: Navigation bar: Dragged selection jumping to bottom when dragging above top
-    7. FIX: Navigation bar: Selection not changing after first click (only after second click)
-    8. FIX: Navigation bar: Scrolling by clicking (regression in 1.5.6.4)
-    9. FIX: Mouse scrolling in inactive view (regression in 1.5.6.4)
-    10. FIX: Automatically jump to first difference after comparison (regression in 1.5.6.4)
-    11. FIX: Don't always force focusing second view after comparing
-    12. FIX: Focus not returned to N++ after first comparison
-
-1.5.6.4
-
-    1. NEW: Support viewing differences in "Word wrap" mode
-    2. FIX: Restore "Synchronize Vertical Scrolling" and "Synchronize Horizontal Scrolling" after "Clear Results"
-
-1.5.6.3
-
-    1. NEW: Automatically jump to first difference after comparison
-    2. NEW: 'Compare against GIT base'
-            (therefor using libgit2: http://libgit2.github.com/)
-    3. FIX: 'Compare against SVN base' doesn't work with newer SVN versions (1.7 and above)
-              (therefor using SQLite: http://www.sqlite.org/)
-
-1.5.6.2
-
-    1. FIX: Small changes not visible in navigation bar (in bigger files) (thx to Rolf P.)
-    2. FIX: Syntax highlighting broken after 'Compare' and 'Clear Results' (since N++ 6.2.1)
-    3. FIX: Change highlight not visible (since N++ 6.2.1)
-
-1.5.6.1
-
-    1. FIX: Weird focus clipping while shutting down (no application gets focus again, when N++ is gone).
-
-1.5.6
-
-    1. NEW: "Previous" and "Next" commands now jumping blockwise instead of linewise.
-    2. NEW: When comparing to last save or SVN base: Temp files now inherit the language highlighting from the original file.
-    3. NEW: Marker icons for moved state.
-    4. FIX: Restoring of "Synchronize Horizontal Scrolling" check state after "Clear results".
-    5. FIX: Swapping of "Navigation bar" check state when N++ starts after it was closed with opened navigation bar.
-    6. CHANGED: When comparing to last save or SVN base: Show temp files in first view (left side) instead of second view.
-    7. CHANGED: More intuitive default highlighting colors (green=new, red=deleted, yellow=changed, blue=moved).
-    8. CHANGED: Navigation bar background color now system's active caption color.
-
-1.5.5
-
-    1. Side bar can now be used to scroll.
-    2. Fixed an issue causing N++ to crash when comparing R/O files.
-
-1.5.4
-
-    1. New side bar showing a graphical view of comparison results.
-    2. New navigation keys (go to first/next/previous/last result).
-    3. Compare released in both UNICODE and ANSI version.
-    4. New markers icons.
-
-1.5.3
-
-    1. New Option and About menu entry, thanks to Jens.
-    2. Colors used for comparison results are now configurable in Option menu
-      (there is now no need to edit Compare.ini).
-    3. Compare to last save shortcut move to Alt+S
-    4. Compare against SVN base shortcut move to Alt+B
-    5. Bookmark and Compare marker bugs resolved, thanks to Thell
-
-1.5.2
-
-1.5.1
-
-    1. New colors. Thanks to Mark Baines for the suggestions
-    2. Fixes ( Thanks to Todd Schmitt for the excellent QA):
-       Memory leak fixed
-       Letters were getting cut off if the Formats weren't Windows
-       Occasionaly the some letters were cut off at the end of the file
-       Crash bug if there was a blank line at the beginning of the document
-
-1.5
-
-    1. "Align Matches", "Detect Moves", and "Ignore spaces" are now options
-    2. "Show Changes since last save" option added in case you want to see the differences
-       since you last saved, or if the file is modified outside of Notepad++ and
-       you want to see those changes
-    3. "Compare with SVN base" if the file is in a svn repository you can see the
-       changes since you last committed
-    4. There is now a colors section in the compare.ini to change the colors
-    5. Fixed a bug in the change detection
-    6. Compare checks to see if enough files are open before it checks if it has the right version.
-
-
-1.4
-
-    1. Fixed Issue where plugin would hang if you cleared a result that had an extra line at the end
-    2. Fixed a bug where matches in the middle of insert and delete blocks would not line up properly
-    3. Fixed bug that would delete a empty line on clear if there was a blank line under it
-    4. Compares hashes of strings instead of the full string for some fairly significant speed improvements
-    5. Changed lines are compared at the word level instead of the letter, which provides some more accurate results
-    6. Spaces are no longer considered when comparing matches
-
-
-1.3
-
-    1. New feature! Matches will now sync up with each other, so its easier to see the differences in the files.
-       Much like how winmerge or some of the other major diff tools look. (thanks for the help Jens)
-
-1.2.1
-
-    1. Bug fix:
-       Compare would hang if only one tab is open
-    2. If compare moves a tab to another panel, than it will now move it back when the user selects Clear
-    3. Optimization:
-       When possible, changes are shifted to make the results more readable.
-
-1.2
-
-    1. By very, very popular demand: If two panels aren't already selected, the plugin will move the current tab
-       into the second panel and than run the compare.
-    2. Improved Moved detection.
-    3. Vastly improved Changed detection. Only lines that were actually modified will show up as green,
-       and the parts of the line that are different are highlighted.
-    4. Horizontal and vertical syncronization are enabled by default. (thanks to jenslorenz)
-    5. Fixed bug where files claimed to be identical if there was only one change. (Thanks to nicolasjolet)
-
-1.1
-
-    1. Fixed bug where display would not immediately show the changes after compare.
-    2. Changed the way lines were marked to improve performance
-    3. There is now a prompt to notify you if the two files are identical
-    4. A description of each of the colors meaning was added to the about dialog box
-    5. A very crude "moved" detection algorithm was added. So lines that are the same but just
-       in a different place are now marked as grey
-
-
-
-
->>>>>>> ac91e51d
 
 TODOs:
 ----------
 
  1. Description of cmake build on mingw
-<<<<<<< HEAD
  2. Correct changelog of 1.5.2, 1.5.6.8, 1.5.7
  3. Check broken Travis build
  4. Description of X64 build
  5. Description of dependency to libgit2.dll and sqlite.dll for plugin installation with current sources
- 6. X64 version of libgit2.dll and sqlite.dll
-=======
- 2. Correct changelog ToDos
- 3. Check broken Travis build
- 4. Description of X64 build
- 5. Description of dependency to libgit2.dll and sqlite.dll for plugin installation with current sources
->>>>>>> ac91e51d
+ 6. X64 version of libgit2.dll and sqlite.dll